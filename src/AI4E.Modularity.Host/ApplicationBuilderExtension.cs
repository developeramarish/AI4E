--- conflicted
+++ resolved
@@ -79,25 +79,7 @@
                     }
 
                     var message = moduleHttpRequest;
-<<<<<<< HEAD
-
-                    watch.Stop();
-
-                    Console.WriteLine($"---> request message building took: {watch.ElapsedMilliseconds}ms");
-
-                    watch.Restart();
-
                     var dispatchResult = await dispatcher.DispatchAsync(new DispatchDataDictionary<ModuleHttpRequest>(message), publish: false, endPoint, cancellation);
-
-                    watch.Stop();
-
-                    Console.WriteLine($"---> message dispatch building took: {watch.ElapsedMilliseconds}ms");
-
-                    watch.Restart();
-
-=======
-                    var dispatchResult = await dispatcher.DispatchAsync(message, new DispatchValueDictionary(), publish: false, endPoint, cancellation);
->>>>>>> 52602864
                     var response = default(ModuleHttpResponse);
 
                     if (dispatchResult.IsSuccess)
