﻿/* Summary
 * --------------------------------------------------------------------------------------------------------------------
 * Filename:        EndPointManager.cs 
 * Types:           AI4E.Routing.EndPointManager'1
 * Version:         1.0
 * Author:          Andreas Trütschel
 * Last modified:   10.05.2018 
 * --------------------------------------------------------------------------------------------------------------------
 */

/* License
 * --------------------------------------------------------------------------------------------------------------------
 * This file is part of the AI4E distribution.
 *   (https://github.com/AI4E/AI4E)
 * Copyright (c) 2018 Andreas Truetschel and contributors.
 * 
 * AI4E is free software: you can redistribute it and/or modify  
 * it under the terms of the GNU Lesser General Public License as   
 * published by the Free Software Foundation, version 3.
 *
 * AI4E is distributed in the hope that it will be useful, but 
 * WITHOUT ANY WARRANTY; without even the implied warranty of 
 * MERCHANTABILITY or FITNESS FOR A PARTICULAR PURPOSE. See the GNU 
 * Lesser General Public License for more details.
 *
 * You should have received a copy of the GNU Lesser General Public License
 * along with this program. If not, see <http://www.gnu.org/licenses/>.
 * --------------------------------------------------------------------------------------------------------------------
 */

using System;
using System.Collections.Generic;
using System.IO;
using System.Linq;
using System.Threading;
using System.Threading.Tasks;
using AI4E.Async;
using AI4E.Internal;
using AI4E.Processing;
using AI4E.Remoting;
using Microsoft.Extensions.DependencyInjection;
using Microsoft.Extensions.Logging;
using Nito.AsyncEx;
using static System.Diagnostics.Debug;

namespace AI4E.Routing
{
    // TODO: The logical end point must not initialize directly
    //       If the logical end point is not disposed but gc'ed, how do we unmap and terminate the process?

    public sealed class EndPointManager<TAddress> : IEndPointManager<TAddress>, IAsyncDisposable
    {
        private static readonly byte[] _emptyByteArray = new byte[0];

        #region Fields

        private readonly IPhysicalEndPointMultiplexer<TAddress> _endPointMultiplexer;
<<<<<<< HEAD
        private readonly IEndPointMap<TAddress> _endPointMap;
        private readonly IMessageCoder<TAddress> _messageCoder;
=======
        private readonly IRouteMap<TAddress> _routeManager;
>>>>>>> 5b250531
        private readonly IEndPointScheduler<TAddress> _endPointScheduler;
        private readonly IRouteSerializer _routeSerializer;
        private readonly IAddressConversion<TAddress> _addressSerializer;
        private readonly IServiceProvider _serviceProvider;
        private readonly ILogger _logger;

        private readonly WeakDictionary<EndPointAddress, LogicalEndPoint> _endPoints;

        private readonly IAsyncProcess _sendProcess;
        private readonly AsyncInitializationHelper _initializationHelper;
        private readonly AsyncDisposeHelper _disposeHelper;

        // A buffer for messages to send. 
        // Messages are not sent directly to the remote end point but stored and processed one after another by a seperate async process. 
        // This enables to send again a messages that no physical end point can be found for currently or the sent failed.
        private readonly AsyncProducerConsumerQueue<TransmitMessage> _txQueue = new AsyncProducerConsumerQueue<TransmitMessage>();

        #endregion

        private readonly struct TransmitMessage
        {
            public TransmitMessage(IMessage message,
                                   EndPointAddress localEndPoint,
                                   EndPointAddress remoteEndPoint,
                                   int attempt,
                                   TaskCompletionSource<object> taskCompletionSource,
                                   CancellationToken cancellation)
            {
                Message = message;
                LocalEndPoint = localEndPoint;
                RemoteEndPoint = remoteEndPoint;
                Attempt = attempt;
                TaskCompletionSource = taskCompletionSource;
                Cancellation = cancellation;
            }

            public IMessage Message { get; }
            public EndPointAddress LocalEndPoint { get; }
            public EndPointAddress RemoteEndPoint { get; }
            public int Attempt { get; }
            public TaskCompletionSource<object> TaskCompletionSource { get; }
            public CancellationToken Cancellation { get; }
        }

        #region C'tor

        public EndPointManager(IPhysicalEndPointMultiplexer<TAddress> endPointMultiplexer,
<<<<<<< HEAD
                               IEndPointMap<TAddress> endPointMap,
                               IMessageCoder<TAddress> messageCoder,
=======
                               IRouteMap<TAddress> routeManager,
>>>>>>> 5b250531
                               IEndPointScheduler<TAddress> endPointScheduler,
                               IRouteSerializer routeSerializer,
                               IAddressConversion<TAddress> addressSerializer,
                               IServiceProvider serviceProvider,
                               ILogger<EndPointManager<TAddress>> logger)
        {
            if (endPointMultiplexer == null)
                throw new ArgumentNullException(nameof(endPointMultiplexer));

            if (endPointMap == null)
                throw new ArgumentNullException(nameof(endPointMap));

            if (endPointScheduler == null)
                throw new ArgumentNullException(nameof(endPointScheduler));

            if (routeSerializer == null)
                throw new ArgumentNullException(nameof(routeSerializer));

            if (addressSerializer == null)
                throw new ArgumentNullException(nameof(addressSerializer));

            if (serviceProvider == null)
                throw new ArgumentNullException(nameof(serviceProvider));

            _endPointMultiplexer = endPointMultiplexer;
<<<<<<< HEAD
            _endPointMap = endPointMap;
            _messageCoder = messageCoder;
=======
            _routeManager = routeManager;
>>>>>>> 5b250531
            _endPointScheduler = endPointScheduler;
            _routeSerializer = routeSerializer;
            _addressSerializer = addressSerializer;
            _serviceProvider = serviceProvider;
            _logger = logger;
            _endPoints = new WeakDictionary<EndPointAddress, LogicalEndPoint>();

            _sendProcess = new AsyncProcess(SendProcess);
            _disposeHelper = new AsyncDisposeHelper(DisposeInternalAsync);
            _initializationHelper = new AsyncInitializationHelper(InitializeInternalAsync);
        }

        #endregion

        public TAddress LocalAddress => _endPointMultiplexer.LocalAddress;

        #region Initialization

        private async Task InitializeInternalAsync(CancellationToken cancellation)
        {
            await _sendProcess.StartAsync(cancellation);
        }

        #endregion

        #region Disposal

        /// <summary>
        /// Gets a task that represents the disposal of the type.
        /// </summary>
        public Task Disposal => _disposeHelper.Disposal;

        private async Task DisposeInternalAsync()
        {
            await _initializationHelper.CancelAsync().HandleExceptionsAsync(_logger);
            await _sendProcess.TerminateAsync().HandleExceptionsAsync(_logger);
        }

        /// <summary>
        /// Disposes of the type.
        /// </summary>
        /// <remarks>
        /// This method does not block but instead only initiates the disposal without actually waiting till disposal is completed.
        /// </remarks>
        public void Dispose()
        {
            _disposeHelper.Dispose();
        }

        /// <summary>
        /// Asynchronously disposes of the type.
        /// </summary>
        /// <returns>A task representing the asynchronous operation.</returns>
        /// <remarks>
        /// This method initiates the disposal and returns a task that represents the disposal of the type.
        /// </remarks>
        public Task DisposeAsync()
        {
            return _disposeHelper.DisposeAsync();
        }

        #endregion

        public ILogicalEndPoint<TAddress> GetLogicalEndPoint(EndPointAddress endPoint)
        {
            if (endPoint == null)
                throw new ArgumentNullException(nameof(endPoint));

            var result = CreateLogicalEndPoint(endPoint); // TODO: The logical end point must not initialize directly;

            if (_endPoints.GetOrAdd(endPoint, result) != result)
            {
                throw new Exception("End point already present!"); // TODO
            }

            return result;
        }

        ILogicalEndPoint IEndPointManager.GetLogicalEndPoint(EndPointAddress endPoint)
        {
            return GetLogicalEndPoint(endPoint);
        }

        private LogicalEndPoint CreateLogicalEndPoint(EndPointAddress endPoint)
        {
            var physicalEndPoint = GetMultiplexPhysicalEndPoint(endPoint);
            var logger = _serviceProvider.GetService<ILogger<LogicalEndPoint>>();
<<<<<<< HEAD
            var result = new LogicalEndPoint(this, physicalEndPoint, endPoint, _messageCoder, _endPointMap, logger);
=======
            var result = new LogicalEndPoint(this, physicalEndPoint, route, _routeManager, logger);
>>>>>>> 5b250531

            Assert(result != null);
            return result;
        }

        private IPhysicalEndPoint<TAddress> GetMultiplexPhysicalEndPoint(EndPointAddress endPoint)
        {
            var result = _endPointMultiplexer.GetPhysicalEndPoint("end-points/" + endPoint.LogicalAddress);
            Assert(result != null);
            return result;
        }

        #region Transmission

        private async Task SendAsync(IMessage message, EndPointAddress localEndPoint, EndPointAddress remoteEndPoint, TAddress remoteAddress, CancellationToken cancellation)
        {
            if (message == null)
                throw new ArgumentNullException(nameof(message));

            if (localEndPoint == null)
                throw new ArgumentNullException(nameof(localEndPoint));

            if (remoteAddress == null)
                throw new ArgumentNullException(nameof(remoteAddress));

            if (remoteAddress.Equals(default(TAddress)))
                throw new ArgumentDefaultException(nameof(remoteAddress));

            await _initializationHelper.Initialization.WithCancellation(cancellation);

            using (await _disposeHelper.ProhibitDisposalAsync(cancellation))
            {
                if (_disposeHelper.IsDisposed)
                    throw new ObjectDisposedException(GetType().FullName);

                var combinedCancellation = _disposeHelper.CancelledOrDisposed(cancellation);

                try
                {
                    await SendInternalAsync(message, localEndPoint, remoteEndPoint, remoteAddress, combinedCancellation);
                }
                catch (OperationCanceledException exc) when (!cancellation.IsCancellationRequested)
                {
                    throw new ObjectDisposedException(GetType().FullName, exc);
                }
            }
        }

        private async Task SendAsync(IMessage message, EndPointAddress localEndPoint, EndPointAddress remoteEndPoint, CancellationToken cancellation)
        {
            if (message == null)
                throw new ArgumentNullException(nameof(message));

            if (localEndPoint == null)
                throw new ArgumentNullException(nameof(localEndPoint));

            await _initializationHelper.Initialization.WithCancellation(cancellation);

            using (await _disposeHelper.ProhibitDisposalAsync(cancellation))
            {
                if (_disposeHelper.IsDisposed)
                    throw new ObjectDisposedException(GetType().FullName);

                var combinedCancellation = _disposeHelper.CancelledOrDisposed(cancellation);

                try
                {
                    var tcs = new TaskCompletionSource<object>();

                    await _txQueue.EnqueueAsync(new TransmitMessage(message, localEndPoint, remoteEndPoint, attempt: 1, tcs, combinedCancellation), combinedCancellation);

                    await tcs.Task.WithCancellation(combinedCancellation);
                }
                catch (OperationCanceledException exc) when (!cancellation.IsCancellationRequested)
                {
                    throw new ObjectDisposedException(GetType().FullName, exc);
                }
            }
        }

        private IEnumerable<TAddress> Schedule(IEnumerable<TAddress> replica)
        {
            return _endPointScheduler.Schedule(replica);
        }

        private async Task SendProcess(CancellationToken cancellation)
        {
            while (cancellation.ThrowOrContinue())
            {
                try
                {
                    var transmitMessage = await _txQueue.DequeueAsync(cancellation);

                    var sendCancellation = transmitMessage.Cancellation;

                    if (transmitMessage.Attempt == 1)
                    {
                        var cts = CancellationTokenSource.CreateLinkedTokenSource(cancellation, transmitMessage.Cancellation);

                        sendCancellation = cts.Token;
                    }

                    Task.Run(() => SendInternalAsync(transmitMessage.Message,
                                                     transmitMessage.LocalEndPoint,
                                                     transmitMessage.RemoteEndPoint,
                                                     transmitMessage.Attempt,
                                                     transmitMessage.TaskCompletionSource,
                                                     sendCancellation))
                        .HandleExceptions(_logger);
                }
                catch (OperationCanceledException) when (cancellation.IsCancellationRequested) { throw; }
                catch (Exception exc)
                {
                    _logger?.LogWarning(exc, $"Failure on sending message to remote.");
                }
            }
        }

        private async Task Reschedule(IMessage message, EndPointAddress localEndPoint, EndPointAddress remoteEndPoint, int attempt, TaskCompletionSource<object> tcs, CancellationToken cancellation)
        {
            // Calculate wait time in seconds
            var timeToWait = TimeSpan.FromSeconds(Pow(2, attempt - 1));

            await Task.Delay(timeToWait);

            await _txQueue.EnqueueAsync(new TransmitMessage(message, localEndPoint, remoteEndPoint, attempt + 1, tcs, cancellation), cancellation);
        }

        // Adapted from: https://stackoverflow.com/questions/383587/how-do-you-do-integer-exponentiation-in-c
        private static int Pow(int x, int pow)
        {
            if (pow < 0)
                throw new ArgumentOutOfRangeException(nameof(pow));

            var result = 1;
            while (pow != 0)
            {
                if ((pow & 1) == 1)
                    result *= x;
                x *= x;
                pow >>= 1;
            }

            if (result < 0)
                return int.MaxValue;

            return result;
        }

        private async Task SendInternalAsync(IMessage message, EndPointAddress localEndPoint, EndPointAddress remoteEndPoint, int attempt, TaskCompletionSource<object> tcs, CancellationToken cancellation)
        {
            try
            {
                var replica = await _endPointMap.GetMapsAsync(remoteEndPoint, cancellation);

                replica = Schedule(replica);

                foreach (var singleReplica in replica)
                {
                    try
                    {
                        await SendAsync(message, localEndPoint, remoteEndPoint, singleReplica, cancellation);
                    }
                    catch
                    {
                        continue;
                    }

                    try
                    {
                        tcs.TrySetResult(null);
                    }
                    catch (Exception exc)
                    {
                        _logger?.LogWarning(exc, "Exception occured while passing a message to the remote end.");
                    }

                    return;
                }
            }
            catch (OperationCanceledException) when (cancellation.IsCancellationRequested)
            {
                try
                {
                    tcs.TrySetCanceled(cancellation);
                }
                catch (Exception exc)
                {
                    _logger?.LogWarning(exc, "Exception occured while passing a message to the remote end.");
                }

                return;
            }
            catch (Exception exc)
            {
                _logger?.LogWarning(exc, "Exception occured while passing a message to the remote end.");
            }

            Reschedule(message, localEndPoint, remoteEndPoint, attempt, tcs, cancellation).HandleExceptions(_logger);
        }

        private async Task SendInternalAsync(IMessage message, EndPointAddress localEndPoint, EndPointAddress remoteEndPoint, TAddress remoteAddress, CancellationToken cancellation)
        {
            var frameIdx = message.FrameIndex;
            EncodeMessage(message, new DecodedMessage(remoteAddress, localEndPoint, remoteEndPoint, MessageType.Message));

            try
            {
                var physicalEndPoint = GetMultiplexPhysicalEndPoint(remoteEndPoint);

                await physicalEndPoint.SendAsync(message, remoteAddress, cancellation);
            }
            catch when (frameIdx != message.FrameIndex)
            {
                message.PopFrame();
                Assert(frameIdx == message.FrameIndex);
                throw;
            }
        }

        #endregion

        #region Coding

        private readonly struct DecodedMessage
        {
            public DecodedMessage(TAddress txAddress,
                EndPointRoute txEndPoint,
                EndPointRoute rxEndPoint,
                MessageType messageType)
            {
                TxAddress = txAddress;
                TxEndPoint = txEndPoint;
                RxEndPoint = rxEndPoint;
                MessageType = messageType;
            }

            public TAddress TxAddress { get; }
            public EndPointRoute TxEndPoint { get; }
            public EndPointRoute RxEndPoint { get; }
            public MessageType MessageType { get; }
        }

        private void DecodeMessage(IMessage message, out DecodedMessage decodedMessage)
        {
            if (message == null)
                throw new ArgumentNullException(nameof(message));

            var messageType = default(MessageType);
            var frameIdx = message.FrameIndex;

            byte[] rxEndPointBytes,txEndPointBytes, txAddressBytes;

            try
            {
                using (var frameStream = message.PopFrame().OpenStream())
                using (var reader = new BinaryReader(frameStream))
                {
                    messageType = (MessageType)reader.ReadInt32();

                    var txEndPointLength = reader.ReadInt32();
                    txEndPointBytes = reader.ReadBytes(txEndPointLength);

                    var txAddressLength = reader.ReadInt32();
                    txAddressBytes = reader.ReadBytes(txAddressLength);

                    var rxEndPointLength = reader.ReadInt32();
                    rxEndPointBytes = reader.ReadBytes(rxEndPointLength);
                }
            }
            catch when (message.FrameIndex != frameIdx)
            {
                message.PushFrame();
                Assert(message.FrameIndex == frameIdx);
                throw;
            }

            var rxEndPoint = rxEndPointBytes.Length > 0 ? _routeSerializer.DeserializeRoute(rxEndPointBytes) : default;
            var txEndPoint = txEndPointBytes.Length > 0 ? _routeSerializer.DeserializeRoute(txEndPointBytes) : default;
            var txAddress = txAddressBytes.Length > 0 ? _addressSerializer.DeserializeAddress(txAddressBytes) : default;

            decodedMessage = new DecodedMessage(txAddress, txEndPoint, rxEndPoint, messageType);
        }

        private void EncodeMessage(IMessage message, in DecodedMessage decodedMessage)
        {
            if (message == null)
                throw new ArgumentNullException(nameof(message));

            var serializedTxAddress = decodedMessage.TxAddress == null || decodedMessage.TxAddress.Equals(default) ? _emptyByteArray : _addressSerializer.SerializeAddress(decodedMessage.TxAddress);
            var serializedTxEndPoint = decodedMessage.TxEndPoint == null ? _emptyByteArray : _routeSerializer.SerializeRoute(decodedMessage.TxEndPoint);
            var serializedRxEndPoint = decodedMessage.RxEndPoint == null ? _emptyByteArray : _routeSerializer.SerializeRoute(decodedMessage.RxEndPoint);
            var frameIdx = message.FrameIndex;

            try
            {
                using (var frameStream = message.PushFrame().OpenStream(overrideContent: true))
                using (var writer = new BinaryWriter(frameStream))
                {
                    writer.Write((int)decodedMessage.MessageType);   // Message type        -- 4 Byte

                    writer.Write(serializedTxEndPoint.Length);       // Tx end-point length -- 4 Byte
                    writer.Write(serializedTxEndPoint);              // Tx end-point        -- (Local route length Byte)

                    writer.Write(serializedTxAddress.Length);        // Tx address length   -- 4 Byte
                    writer.Write(serializedTxAddress);               // Tx address          -- (Local address length Byte)

                    writer.Write(serializedRxEndPoint.Length);       // Rx end-point length -- 4 Byte
                    writer.Write(serializedRxEndPoint);              // Rx end-point        -- (Remote route length Byte)
                }
            }
            catch when (message.FrameIndex != frameIdx)
            {
                message.PopFrame();
                Assert(message.FrameIndex == frameIdx);
                throw;
            }
        }

        #endregion

        private sealed class LogicalEndPoint : ILogicalEndPoint<TAddress>
        {
            private readonly EndPointManager<TAddress> _endPointManager;
<<<<<<< HEAD
            private readonly IMessageCoder<TAddress> _messageCoder;
            private readonly IEndPointMap<TAddress> _endPointMap;
=======
            private readonly IRouteMap<TAddress> _routeManager;
>>>>>>> 5b250531
            private readonly ILogger<LogicalEndPoint> _logger;

            private readonly AsyncProducerConsumerQueue<IMessage> _rxQueue = new AsyncProducerConsumerQueue<IMessage>();
            private readonly AsyncInitializationHelper _initializationHelper;
            private readonly AsyncDisposeHelper _disposeHelper;
            private readonly IAsyncProcess _receiveProcess;

            public LogicalEndPoint(EndPointManager<TAddress> endPointManager,
                                 IPhysicalEndPoint<TAddress> physicalEndPoint,
<<<<<<< HEAD
                                 EndPointAddress endPointAddress,
                                 IMessageCoder<TAddress> messageCoder,
                                 IEndPointMap<TAddress> endPointMap,
=======
                                 EndPointRoute route,
                                 IRouteMap<TAddress> routeManager,
>>>>>>> 5b250531
                                 ILogger<LogicalEndPoint> logger)
            {
                if (endPointManager == null)
                    throw new ArgumentNullException(nameof(endPointManager));

                if (physicalEndPoint == null)
                    throw new ArgumentNullException(nameof(physicalEndPoint));

                if (endPointAddress == null)
                    throw new ArgumentNullException(nameof(endPointAddress));

<<<<<<< HEAD
                if (messageCoder == null)
                    throw new ArgumentNullException(nameof(messageCoder));

                if (endPointMap == null)
                    throw new ArgumentNullException(nameof(endPointMap));

                _endPointManager = endPointManager;
                PhysicalEndPoint = physicalEndPoint;
                EndPoint = endPointAddress;
                _messageCoder = messageCoder;
                _endPointMap = endPointMap;
=======
                if (routeManager == null)
                    throw new ArgumentNullException(nameof(routeManager));

                _endPointManager = endPointManager;
                PhysicalEndPoint = physicalEndPoint;
                EndPoint = route;
                _routeManager = routeManager;
>>>>>>> 5b250531
                _logger = logger;
                _receiveProcess = new AsyncProcess(ReceiveProcess);
                _initializationHelper = new AsyncInitializationHelper(InitializeInternalAsync);
                _disposeHelper = new AsyncDisposeHelper(DisposeInternalAsync);
            }

            public EndPointAddress EndPoint { get; }
            public TAddress LocalAddress => PhysicalEndPoint.LocalAddress;
            public IPhysicalEndPoint<TAddress> PhysicalEndPoint { get; }

            #region Initialization

            public Task Initialization => _initializationHelper.Initialization;

            private async Task InitializeInternalAsync(CancellationToken cancellation)
            {
                _logger?.LogDebug($"Map local end-point '{EndPoint}' to physical end-point {LocalAddress}.");

                try
                {
                    await _endPointMap.MapEndPointAsync(EndPoint, LocalAddress, cancellation);
                }
                catch (OperationCanceledException) when (cancellation.IsCancellationRequested) { throw; }
                catch (Exception exc)
                {
                    _logger?.LogWarning(exc, $"Failure in map process for local end-point '{EndPoint}'.");

                    throw;
                }

                await _receiveProcess.StartAsync(cancellation);
            }

            #endregion

            #region Disposal

            public bool IsDisposed => _disposeHelper.IsDisposed;

            public Task Disposal => _disposeHelper.Disposal;

            public void Dispose()
            {
                _disposeHelper.Dispose();
            }

            public Task DisposeAsync()
            {
                return _disposeHelper.DisposeAsync();
            }

            private async Task DisposeInternalAsync()
            {
                await _initializationHelper.CancelAsync().HandleExceptionsAsync(_logger);

                async Task UnmapAsync()
                {
                    _logger?.LogDebug($"Unmap local end-point '{EndPoint}' from physical end-point {LocalAddress}.");

                    await _endPointMap.UnmapEndPointAsync(EndPoint, LocalAddress, cancellation: default).HandleExceptionsAsync(_logger);
                }

                async Task TerminateReception()
                {
                    await _receiveProcess.TerminateAsync().HandleExceptionsAsync(_logger);
                    await PhysicalEndPoint.DisposeIfDisposableAsync().HandleExceptionsAsync(_logger);
                }

                await Task.WhenAll(UnmapAsync(), TerminateReception());

                _endPointManager._endPoints.TryRemove(EndPoint, this);
            }

            #endregion

            #region ReceiveProcess

            private async Task ReceiveProcess(CancellationToken cancellation)
            {
                while (cancellation.ThrowOrContinue())
                {
                    try
                    {
                        // Receive a single message
                        var (message, remoteAddress) = await PhysicalEndPoint.ReceiveAsync(cancellation);

                        Task.Run(() => HandleMessageAsync(message, remoteAddress, cancellation)).HandleExceptions(_logger);
                    }
                    catch (OperationCanceledException) when (cancellation.IsCancellationRequested) { throw; }
                    catch (Exception exc)
                    {
                        _logger?.LogWarning(exc, $"Failure in receive process for local end-point '{EndPoint}'.");
                    }
                }
            }

<<<<<<< HEAD
            private async Task HandleMessageAsync(IMessage message, TAddress localAddress, TAddress remoteAddress, EndPointAddress remoteEndPoint, EndPointAddress localEndPoint, MessageType messageType, CancellationToken cancellation)
=======
            private async Task HandleMessageAsync(IMessage message, TAddress remoteAddress, CancellationToken cancellation)
>>>>>>> 5b250531
            {
                _endPointManager.DecodeMessage(message, out var decodedMessage);

                if (!EndPoint.Equals(decodedMessage.RxEndPoint))
                {
                    await SendMisroutedAsync(decodedMessage.TxAddress, decodedMessage.TxEndPoint, decodedMessage.RxEndPoint, cancellation);
                    return;
                }

                switch (decodedMessage.MessageType)
                {
                    case MessageType.Message:
                        {
                            _logger?.LogTrace($"Received message from address {decodedMessage.TxAddress}, end-point {decodedMessage.TxEndPoint} for end-point {decodedMessage.RxEndPoint}.");

                            await OnReceivedAsync(message, decodedMessage.TxAddress, decodedMessage.TxEndPoint, cancellation);

                            break;
                        }
                    case MessageType.EndPointNotPresent:
                        /* TODO */
                        break;

                    case MessageType.ProtocolNotSupported:
                        /* TODO */
                        break;

                    case MessageType.Unknown:
                    default:
                        /* TODO */
                        break;
                }
            }

            private Task SendMisroutedAsync(TAddress remoteAddress, EndPointAddress remoteEndPoint, EndPointAddress localEndPoint, CancellationToken cancellation)
            {
                var message = new Message();
                _endPointManager.EncodeMessage(message, new DecodedMessage(remoteAddress, localEndPoint, remoteEndPoint, MessageType.Misrouted));
                return PhysicalEndPoint.SendAsync(message, remoteAddress, cancellation);
            }

            #endregion

            private async Task OnReceivedAsync(IMessage message, TAddress remoteAddress, EndPointAddress remoteEndPoint, CancellationToken cancellation)
            {
                if (message == null)
                    throw new ArgumentNullException(nameof(message));

                await _rxQueue.EnqueueAsync(message, cancellation);
            }

            public async Task<IMessage> ReceiveAsync(CancellationToken cancellation)
            {
                await _initializationHelper.Initialization.WithCancellation(cancellation);

                using (await _endPointManager._disposeHelper.ProhibitDisposalAsync(cancellation))
                {
                    if (_endPointManager._disposeHelper.IsDisposed)
                        throw new ObjectDisposedException(_endPointManager.GetType().FullName);

                    var combinedCancellation = _endPointManager._disposeHelper.CancelledOrDisposed(cancellation);

                    try
                    {
                        using (await _disposeHelper.ProhibitDisposalAsync(combinedCancellation))
                        {
                            if (_disposeHelper.IsDisposed)
                                throw new ObjectDisposedException(GetType().FullName);

                            combinedCancellation = _disposeHelper.CancelledOrDisposed(combinedCancellation);

                            try
                            {
                                return await _rxQueue.DequeueAsync(combinedCancellation);
                            }
                            catch (OperationCanceledException) when (_disposeHelper.IsDisposed)
                            {
                                throw new ObjectDisposedException(GetType().FullName);
                            }
                        }
                    }
                    catch (OperationCanceledException) when (_endPointManager._disposeHelper.IsDisposed)
                    {
                        throw new ObjectDisposedException(_endPointManager.GetType().FullName);
                    }
                }
            }

            public async Task SendAsync(IMessage message, EndPointAddress remoteEndPoint, CancellationToken cancellation)
            {
                if (message == null)
                    throw new ArgumentNullException(nameof(message));

                await _initializationHelper.Initialization.WithCancellation(cancellation);

                using (await _endPointManager._disposeHelper.ProhibitDisposalAsync(cancellation))
                {
                    if (_endPointManager._disposeHelper.IsDisposed)
                        throw new ObjectDisposedException(_endPointManager.GetType().FullName);

                    var combinedCancellation = _endPointManager._disposeHelper.CancelledOrDisposed(cancellation);

                    try
                    {
                        using (await _disposeHelper.ProhibitDisposalAsync(combinedCancellation))
                        {
                            if (_disposeHelper.IsDisposed)
                                throw new ObjectDisposedException(GetType().FullName);

                            combinedCancellation = _disposeHelper.CancelledOrDisposed(combinedCancellation);

                            try
                            {
                                await _endPointManager.SendAsync(message, EndPoint, remoteEndPoint, combinedCancellation);
                            }
                            catch (OperationCanceledException) when (_disposeHelper.IsDisposed)
                            {
                                throw new ObjectDisposedException(GetType().FullName);
                            }
                        }
                    }
                    catch (OperationCanceledException) when (_endPointManager._disposeHelper.IsDisposed)
                    {
                        throw new ObjectDisposedException(_endPointManager.GetType().FullName);
                    }
                }
            }

            public async Task SendAsync(IMessage message, EndPointAddress remoteEndPoint, TAddress remoteAddress, CancellationToken cancellation)
            {
                if (message == null)
                    throw new ArgumentNullException(nameof(message));

                if (remoteEndPoint == null)
                    throw new ArgumentNullException(nameof(remoteEndPoint));

                if (remoteAddress == null)
                    throw new ArgumentNullException(nameof(remoteAddress));

                if (remoteAddress == default)
                    throw new ArgumentDefaultException(nameof(remoteAddress));

                await _initializationHelper.Initialization.WithCancellation(cancellation);

                using (await _endPointManager._disposeHelper.ProhibitDisposalAsync(cancellation))
                {
                    if (_endPointManager._disposeHelper.IsDisposed)
                        throw new ObjectDisposedException(_endPointManager.GetType().FullName);

                    var combinedCancellation = _endPointManager._disposeHelper.CancelledOrDisposed(cancellation);

                    try
                    {
                        using (await _disposeHelper.ProhibitDisposalAsync(combinedCancellation))
                        {
                            if (_disposeHelper.IsDisposed)
                                throw new ObjectDisposedException(GetType().FullName);

                            combinedCancellation = _disposeHelper.CancelledOrDisposed(combinedCancellation);

                            try
                            {
                                await SendInternalAsync(message, remoteEndPoint, remoteAddress, combinedCancellation);
                            }
                            catch (OperationCanceledException) when (_disposeHelper.IsDisposed)
                            {
                                throw new ObjectDisposedException(GetType().FullName);
                            }
                        }
                    }
                    catch (OperationCanceledException) when (_endPointManager._disposeHelper.IsDisposed)
                    {
                        throw new ObjectDisposedException(_endPointManager.GetType().FullName);
                    }
                }
            }

            public async Task SendAsync(IMessage response, IMessage request, CancellationToken cancellation)
            {
                if (response == null)
                    throw new ArgumentNullException(nameof(response));

                if (request == null)
                    throw new ArgumentNullException(nameof(request));

                // We need to push the frame in order that the decoder can pop it
                var frameIdx = request.FrameIndex;
                request.PushFrame();

                TAddress remoteAddress;
                EndPointAddress localEndPoint, remoteEndPoint;

                try
                {
                    try
                    {
                        _endPointManager.DecodeMessage(request, out var decodedMessage);
                        remoteAddress = decodedMessage.TxAddress;
                        localEndPoint = decodedMessage.RxEndPoint;
                        remoteEndPoint = decodedMessage.TxEndPoint;
                    }
                    catch (Exception exc)
                    {
                        throw new ArgumentException("The message is not formatted as expected.", nameof(request), exc);
                    }

                    Assert(remoteAddress != null);
                    Assert(remoteEndPoint != null);
                    Assert(localEndPoint != null);
                    Assert(frameIdx == request.FrameIndex);
                }
                catch when (frameIdx != request.FrameIndex)
                {
                    request.PopFrame();
                    Assert(frameIdx == request.FrameIndex);
                    throw;
                }

                if (localEndPoint != EndPoint)
                {
                    throw new InvalidOperationException("Cannot send a response from another end point than the request was received from.");
                }

                await _initializationHelper.Initialization.WithCancellation(cancellation);

                using (await _endPointManager._disposeHelper.ProhibitDisposalAsync(cancellation))
                {
                    if (_endPointManager._disposeHelper.IsDisposed)
                        throw new ObjectDisposedException(_endPointManager.GetType().FullName);

                    var combinedCancellation = _endPointManager._disposeHelper.CancelledOrDisposed(cancellation);

                    try
                    {
                        using (await _disposeHelper.ProhibitDisposalAsync(combinedCancellation))
                        {
                            if (_disposeHelper.IsDisposed)
                                throw new ObjectDisposedException(GetType().FullName);

                            combinedCancellation = _disposeHelper.CancelledOrDisposed(combinedCancellation);

                            try
                            {
                                await SendInternalAsync(response, remoteEndPoint, remoteAddress, combinedCancellation);
                            }
                            catch (OperationCanceledException) when (_disposeHelper.IsDisposed)
                            {
                                throw new ObjectDisposedException(GetType().FullName);
                            }
                        }
                    }
                    catch (OperationCanceledException) when (_endPointManager._disposeHelper.IsDisposed)
                    {
                        throw new ObjectDisposedException(_endPointManager.GetType().FullName);
                    }
                }
            }

            private Task SendInternalAsync(IMessage message, EndPointAddress remoteEndPoint, TAddress remoteAddress, CancellationToken cancellation)
            {
                //If we are the sender, we can short-circuit
                if (remoteAddress.Equals(LocalAddress))
                {
                    if (EndPoint.Equals(remoteEndPoint))
                    {
                        return OnReceivedAsync(message, LocalAddress, EndPoint, cancellation);
                    }

                    if (_endPointManager._endPoints.TryGetValue(remoteEndPoint, out var endPoint))
                    {
                        return endPoint.OnReceivedAsync(message, LocalAddress, EndPoint, cancellation);
                    }

                    _logger?.LogWarning($"Received message for end-point {remoteEndPoint} that is unavailable.");
                    return Task.CompletedTask;
                }

                return _endPointManager.SendAsync(message, EndPoint, remoteEndPoint, remoteAddress, cancellation);
            }
        }
    }
}<|MERGE_RESOLUTION|>--- conflicted
+++ resolved
@@ -55,12 +55,7 @@
         #region Fields
 
         private readonly IPhysicalEndPointMultiplexer<TAddress> _endPointMultiplexer;
-<<<<<<< HEAD
         private readonly IEndPointMap<TAddress> _endPointMap;
-        private readonly IMessageCoder<TAddress> _messageCoder;
-=======
-        private readonly IRouteMap<TAddress> _routeManager;
->>>>>>> 5b250531
         private readonly IEndPointScheduler<TAddress> _endPointScheduler;
         private readonly IRouteSerializer _routeSerializer;
         private readonly IAddressConversion<TAddress> _addressSerializer;
@@ -108,12 +103,7 @@
         #region C'tor
 
         public EndPointManager(IPhysicalEndPointMultiplexer<TAddress> endPointMultiplexer,
-<<<<<<< HEAD
                                IEndPointMap<TAddress> endPointMap,
-                               IMessageCoder<TAddress> messageCoder,
-=======
-                               IRouteMap<TAddress> routeManager,
->>>>>>> 5b250531
                                IEndPointScheduler<TAddress> endPointScheduler,
                                IRouteSerializer routeSerializer,
                                IAddressConversion<TAddress> addressSerializer,
@@ -139,12 +129,7 @@
                 throw new ArgumentNullException(nameof(serviceProvider));
 
             _endPointMultiplexer = endPointMultiplexer;
-<<<<<<< HEAD
             _endPointMap = endPointMap;
-            _messageCoder = messageCoder;
-=======
-            _routeManager = routeManager;
->>>>>>> 5b250531
             _endPointScheduler = endPointScheduler;
             _routeSerializer = routeSerializer;
             _addressSerializer = addressSerializer;
@@ -232,11 +217,7 @@
         {
             var physicalEndPoint = GetMultiplexPhysicalEndPoint(endPoint);
             var logger = _serviceProvider.GetService<ILogger<LogicalEndPoint>>();
-<<<<<<< HEAD
-            var result = new LogicalEndPoint(this, physicalEndPoint, endPoint, _messageCoder, _endPointMap, logger);
-=======
-            var result = new LogicalEndPoint(this, physicalEndPoint, route, _routeManager, logger);
->>>>>>> 5b250531
+            var result = new LogicalEndPoint(this, physicalEndPoint, endPoint, _endPointMap, logger);
 
             Assert(result != null);
             return result;
@@ -561,12 +542,7 @@
         private sealed class LogicalEndPoint : ILogicalEndPoint<TAddress>
         {
             private readonly EndPointManager<TAddress> _endPointManager;
-<<<<<<< HEAD
-            private readonly IMessageCoder<TAddress> _messageCoder;
             private readonly IEndPointMap<TAddress> _endPointMap;
-=======
-            private readonly IRouteMap<TAddress> _routeManager;
->>>>>>> 5b250531
             private readonly ILogger<LogicalEndPoint> _logger;
 
             private readonly AsyncProducerConsumerQueue<IMessage> _rxQueue = new AsyncProducerConsumerQueue<IMessage>();
@@ -576,14 +552,8 @@
 
             public LogicalEndPoint(EndPointManager<TAddress> endPointManager,
                                  IPhysicalEndPoint<TAddress> physicalEndPoint,
-<<<<<<< HEAD
                                  EndPointAddress endPointAddress,
-                                 IMessageCoder<TAddress> messageCoder,
                                  IEndPointMap<TAddress> endPointMap,
-=======
-                                 EndPointRoute route,
-                                 IRouteMap<TAddress> routeManager,
->>>>>>> 5b250531
                                  ILogger<LogicalEndPoint> logger)
             {
                 if (endPointManager == null)
@@ -594,10 +564,6 @@
 
                 if (endPointAddress == null)
                     throw new ArgumentNullException(nameof(endPointAddress));
-
-<<<<<<< HEAD
-                if (messageCoder == null)
-                    throw new ArgumentNullException(nameof(messageCoder));
 
                 if (endPointMap == null)
                     throw new ArgumentNullException(nameof(endPointMap));
@@ -605,17 +571,7 @@
                 _endPointManager = endPointManager;
                 PhysicalEndPoint = physicalEndPoint;
                 EndPoint = endPointAddress;
-                _messageCoder = messageCoder;
                 _endPointMap = endPointMap;
-=======
-                if (routeManager == null)
-                    throw new ArgumentNullException(nameof(routeManager));
-
-                _endPointManager = endPointManager;
-                PhysicalEndPoint = physicalEndPoint;
-                EndPoint = route;
-                _routeManager = routeManager;
->>>>>>> 5b250531
                 _logger = logger;
                 _receiveProcess = new AsyncProcess(ReceiveProcess);
                 _initializationHelper = new AsyncInitializationHelper(InitializeInternalAsync);
@@ -712,11 +668,7 @@
                 }
             }
 
-<<<<<<< HEAD
-            private async Task HandleMessageAsync(IMessage message, TAddress localAddress, TAddress remoteAddress, EndPointAddress remoteEndPoint, EndPointAddress localEndPoint, MessageType messageType, CancellationToken cancellation)
-=======
             private async Task HandleMessageAsync(IMessage message, TAddress remoteAddress, CancellationToken cancellation)
->>>>>>> 5b250531
             {
                 _endPointManager.DecodeMessage(message, out var decodedMessage);
 
