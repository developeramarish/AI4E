--- conflicted
+++ resolved
@@ -10,24 +10,16 @@
   </ItemGroup>
   
   <ItemGroup>
-<<<<<<< HEAD
-    <PackageReference Include="Microsoft.Extensions.DependencyInjection.Abstractions" Version="2.1.1" />
-    <PackageReference Include="Newtonsoft.Json" Version="11.0.2" />
-    <PackageReference Include="System.Collections.Immutable" Version="1.5.0" />
-    <PackageReference Include="System.Memory" Version="4.5.1" />
-    <PackageReference Include="System.Runtime.CompilerServices.Unsafe" Version="4.5.1" />
-    <PackageReference Include="System.Threading.Tasks.Extensions" Version="4.5.1" />
-  </ItemGroup>
-  
-  <ItemGroup>
-    <Folder Include="Internal\" />
-=======
+	<PackageReference Include="System.Collections.Immutable" Version="$(SystemCollectionsImmutableVersion)" />
     <PackageReference Include="Microsoft.Extensions.DependencyInjection.Abstractions" Version="$(MicrosoftExtensionsDependencyInjectionAbstractionsVersion)" />
     <PackageReference Include="Newtonsoft.Json" Version="$(NewtonsoftJsonVersion)" />
     <PackageReference Include="System.Memory" Version="$(SystemMemoryVersion)" />
     <PackageReference Include="System.Runtime.CompilerServices.Unsafe" Version="$(SystemRuntimeCompilerServicesUnsafeVersion)" />
     <PackageReference Include="System.Threading.Tasks.Extensions" Version="$(SystemThreadingTasksExtensionsVersion)" />
->>>>>>> d21dcab9
+  </ItemGroup>
+  
+  <ItemGroup>
+    <Folder Include="Internal\" />
   </ItemGroup> 
 
 </Project>